--- conflicted
+++ resolved
@@ -11,14 +11,7 @@
 from collections import defaultdict
 from typing import Dict, List, Optional, Set
 
-<<<<<<< HEAD
-import sqlglot
-from sqlglot import exp
-
-from preset_cli.api.clients.dbt import FilterSchema, MetricSchema, ModelSchema
-=======
-import sqlparse
-from sqlglot import Expression, parse_one
+from sqlglot import Expression, exp, parse_one
 from sqlglot.expressions import Alias, Case, Identifier, If, Join, Select, Table, Where
 from sqlglot.optimizer import traverse_scope
 from sqlparse.sql import Identifier as SQLParseIdentifier
@@ -31,7 +24,6 @@
     MFSQLEngine,
     ModelSchema,
 )
->>>>>>> 55321bda
 from preset_cli.api.clients.superset import SupersetMetricDefinition
 from preset_cli.cli.superset.sync.dbt.exposures import ModelKey
 
@@ -84,7 +76,6 @@
         return f"COUNT(DISTINCT {sql})"
 
     if type_ in {"expression", "derived"}:
-<<<<<<< HEAD
         expression = sqlglot.parse_one(sql)
         tokens = expression.find_all(exp.Column)
 
@@ -95,20 +86,6 @@
                 token.replace(parent_expression)
 
         return expression.sql()
-=======
-        statement = sqlparse.parse(sql)[0]
-        tokens = statement.tokens[:]
-        while tokens:
-            token = tokens.pop(0)
-
-            if isinstance(token, SQLParseIdentifier) and token.value in metrics:
-                parent_sql = get_metric_expression(token.value, metrics)
-                token.tokens = sqlparse.parse(parent_sql)[0].tokens
-            elif isinstance(token, TokenList):
-                tokens.extend(token.tokens)
-
-        return str(statement)
->>>>>>> 55321bda
 
     sorted_metric = dict(sorted(metric.items()))
     raise Exception(f"Unable to generate metric expression from: {sorted_metric}")
