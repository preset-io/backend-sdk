"""
Tests for ``preset_cli.cli.superset.sync.dbt.exposures``.
"""
# pylint: disable=invalid-name

import copy
import json
from pathlib import Path
from typing import Any, Dict

import yaml
from pyfakefs.fake_filesystem import FakeFilesystem
from pytest_mock import MockerFixture
from yarl import URL

from preset_cli.cli.superset.sync.dbt.exposures import (
    ModelKey,
    get_chart_depends_on,
    get_dashboard_depends_on,
    sync_exposures,
)

dashboard_response: Dict[str, Any] = {
    "result": {
        "certification_details": None,
        "certified_by": None,
        "changed_by": {
            "first_name": "admin",
            "id": 1,
            "last_name": "admin",
            "username": "admin",
        },
        "changed_by_name": "admin admin",
        "changed_by_url": "/superset/profile/admin",
        "changed_on": "2022-03-27T13:23:25.741970",
        "changed_on_delta_humanized": "29 seconds ago",
        "charts": ["Example chart"],
        "css": None,
        "dashboard_title": "Example dashboard",
        "id": 12,
        "json_metadata": None,
        "owners": [
            {"first_name": "admin", "id": 1, "last_name": "admin", "username": "admin"},
        ],
        "position_json": None,
        "published": False,
        "roles": [],
        "slug": None,
        "thumbnail_url": "/api/v1/dashboard/12/thumbnail/1f7a46435e3ff1fefc4adc9e73aa0ae7/",
        "url": "/superset/dashboard/12/",
    },
}


datasets_response: Dict[str, Any] = {
    "result": [
        {
            "cache_timeout": None,
            "column_formats": {},
            "column_types": [1, 2],
            "columns": [
                {
                    "certification_details": None,
                    "certified_by": None,
                    "column_name": "name",
                    "description": None,
                    "expression": None,
                    "filterable": True,
                    "groupby": True,
                    "id": 842,
                    "is_certified": False,
                    "is_dttm": False,
                    "python_date_format": None,
                    "type": "VARCHAR(255)",
                    "type_generic": 1,
                    "verbose_name": None,
                    "warning_markdown": None,
                },
            ],
            "database": {
                "allow_multi_schema_metadata_fetch": False,
                "allows_cost_estimate": None,
                "allows_subquery": True,
                "allows_virtual_table_explore": True,
                "backend": "postgresql",
                "disable_data_preview": False,
                "explore_database_id": 3,
                "id": 3,
                "name": "superset_examples_dev",
            },
            "datasource_name": "messages_channels",
            "default_endpoint": None,
            "edit_url": "/tablemodelview/edit/27",
            "fetch_values_predicate": None,
            "filter_select": False,
            "filter_select_enabled": False,
            "granularity_sqla": [["ts", "ts"]],
            "health_check_message": None,
            "id": 27,
            "is_sqllab_view": False,
            "main_dttm_col": "ts",
            "metrics": [
                {
                    "certification_details": None,
                    "certified_by": None,
                    "d3format": None,
                    "description": "",
                    "expression": "count(*)",
                    "id": 35,
                    "is_certified": False,
                    "metric_name": "cnt",
                    "verbose_name": "count(*)",
                    "warning_markdown": None,
                    "warning_text": None,
                },
            ],
            "name": "public.messages_channels",
            "offset": 0,
            "order_by_choices": [
                ['["name", True]', "name [asc]"],
                ['["name", False]', "name [desc]"],
                ['["text", True]', "text [asc]"],
                ['["text", False]', "text [desc]"],
                ['["ts", True]', "ts [asc]"],
                ['["ts", False]', "ts [desc]"],
            ],
            "owners": [],
            "params": None,
            "perm": "[superset_examples_dev].[messages_channels](id:27)",
            "schema": "public",
            "select_star": "SELECT *\nFROM public.messages_channels\nLIMIT 100",
            "sql": None,
            "table_name": "messages_channels",
            "template_params": None,
            "time_grain_sqla": [
                [None, "Original value"],
                ["PT1S", "Second"],
                ["PT1M", "Minute"],
                ["PT1H", "Hour"],
                ["P1D", "Day"],
                ["P1W", "Week"],
                ["P1M", "Month"],
                ["P3M", "Quarter"],
                ["P1Y", "Year"],
            ],
            "type": "table",
            "uid": "27__table",
            "verbose_map": {"__timestamp": "Time", "cnt": "count(*)", "name": "name"},
        },
    ],
}

chart_response = {
    "description_columns": {},
    "id": 1,
    "label_columns": {
        "cache_timeout": "Cache Timeout",
        "certification_details": "Certification Details",
        "certified_by": "Certified By",
        "dashboards.dashboard_title": "Dashboards Dashboard Title",
        "dashboards.id": "Dashboards Id",
        "dashboards.json_metadata": "Dashboards Json Metadata",
        "description": "Description",
        "is_managed_externally": "Is Managed Externally",
        "owners.first_name": "Owners First Name",
        "owners.id": "Owners Id",
        "owners.last_name": "Owners Last Name",
        "owners.username": "Owners Username",
        "params": "Params",
        "query_context": "Query Context",
        "slice_name": "Slice Name",
        "viz_type": "Viz Type",
    },
    "result": {
        "cache_timeout": None,
        "certification_details": None,
        "certified_by": None,
        "dashboards": [{"dashboard_title": "Test", "id": 1, "json_metadata": None}],
        "description": None,
        "is_managed_externally": False,
        "owners": [
            {"first_name": "admin", "id": 1, "last_name": "admin", "username": "admin"},
        ],
        "params": json.dumps(
            {
                "adhoc_filters": [],
                "all_columns": ["number_of_orders"],
                "color_pn": True,
                "datasource": "1__table",
                "extra_form_data": {},
                "granularity_sqla": "first_order_date",
                "groupby": [],
                "order_by_cols": [],
                "order_desc": True,
                "percent_metrics": [],
                "query_mode": "raw",
                "row_limit": 10000,
                "server_page_length": 10,
                "show_cell_bars": True,
                "table_timestamp_format": "smart_date",
                "time_grain_sqla": "P1D",
                "time_range": "No filter",
                "viz_type": "table",
            },
        ),
        "query_context": json.dumps(
            {
                "datasource": {"id": 1, "type": "table"},
                "force": False,
                "queries": [
                    {
                        "time_range": "No filter",
                        "granularity": "first_order_date",
                        "filters": [],
                        "extras": {
                            "time_grain_sqla": "P1D",
                            "having": "",
                            "having_druid": [],
                            "where": "",
                        },
                        "applied_time_extras": {},
                        "columns": ["number_of_orders"],
                        "orderby": [],
                        "annotation_layers": [],
                        "row_limit": 10000,
                        "timeseries_limit": 0,
                        "order_desc": True,
                        "url_params": {},
                        "custom_params": {},
                        "custom_form_data": {},
                        "post_processing": [],
                    },
                ],
                "form_data": {
                    "viz_type": "table",
                    "datasource": "1__table",
                    "granularity_sqla": "first_order_date",
                    "time_grain_sqla": "P1D",
                    "time_range": "No filter",
                    "query_mode": "raw",
                    "groupby": [],
                    "all_columns": ["number_of_orders"],
                    "percent_metrics": [],
                    "adhoc_filters": [],
                    "order_by_cols": [],
                    "row_limit": 10000,
                    "server_page_length": 10,
                    "include_time": False,
                    "order_desc": True,
                    "table_timestamp_format": "smart_date",
                    "show_cell_bars": True,
                    "color_pn": True,
                    "extra_form_data": {},
                    "force": False,
                    "result_format": "json",
                    "result_type": "full",
                },
                "result_format": "json",
                "result_type": "full",
            },
        ),
        "slice_name": "Example chart",
        "viz_type": "pie",
    },
    "show_columns": [
        "cache_timeout",
        "certified_by",
        "certification_details",
        "dashboards.dashboard_title",
        "dashboards.id",
        "dashboards.json_metadata",
        "description",
        "owners.first_name",
        "owners.id",
        "owners.last_name",
        "owners.username",
        "params",
        "slice_name",
        "viz_type",
        "query_context",
        "is_managed_externally",
    ],
    "show_title": "Show Slice",
}


dataset_response = {
    "description_columns": {},
    "id": 27,
    "label_columns": {
        "cache_timeout": "Cache Timeout",
        "columns.changed_on": "Columns Changed On",
        "columns.column_name": "Columns Column Name",
        "columns.created_on": "Columns Created On",
        "columns.description": "Columns Description",
        "columns.expression": "Columns Expression",
        "columns.extra": "Columns Extra",
        "columns.filterable": "Columns Filterable",
        "columns.groupby": "Columns Groupby",
        "columns.id": "Columns Id",
        "columns.is_active": "Columns Is Active",
        "columns.is_dttm": "Columns Is Dttm",
        "columns.python_date_format": "Columns Python Date Format",
        "columns.type": "Columns Type",
        "columns.type_generic": "Columns Type Generic",
        "columns.uuid": "Columns Uuid",
        "columns.verbose_name": "Columns Verbose Name",
        "database.backend": "Database Backend",
        "database.database_name": "Database Database Name",
        "database.id": "Database Id",
        "datasource_type": "Datasource Type",
        "default_endpoint": "Default Endpoint",
        "description": "Description",
        "extra": "Extra",
        "fetch_values_predicate": "Fetch Values Predicate",
        "filter_select_enabled": "Filter Select Enabled",
        "id": "Id",
        "is_sqllab_view": "Is Sqllab View",
        "main_dttm_col": "Main Dttm Col",
        "metrics": "Metrics",
        "offset": "Offset",
        "owners.first_name": "Owners First Name",
        "owners.id": "Owners Id",
        "owners.last_name": "Owners Last Name",
        "owners.username": "Owners Username",
        "schema": "Schema",
        "sql": "Sql",
        "table_name": "Table Name",
        "template_params": "Template Params",
        "url": "Url",
    },
    "result": {
        "cache_timeout": None,
        "columns": [
            {
                "changed_on": "2022-03-27T13:21:33.957609",
                "column_name": "ts",
                "created_on": "2022-03-27T13:21:33.957602",
                "description": None,
                "expression": None,
                "extra": None,
                "filterable": True,
                "groupby": True,
                "id": 841,
                "is_active": True,
                "is_dttm": True,
                "python_date_format": None,
                "type": "TIMESTAMP WITHOUT TIME ZONE",
                "type_generic": 2,
                "uuid": "e607d7fd-90bf-4420-a35e-9dc7af555e0d",
                "verbose_name": None,
            },
            {
                "changed_on": "2022-03-27T13:21:33.958499",
                "column_name": "name",
                "created_on": "2022-03-27T13:21:33.958493",
                "description": None,
                "expression": None,
                "extra": None,
                "filterable": True,
                "groupby": True,
                "id": 842,
                "is_active": True,
                "is_dttm": False,
                "python_date_format": None,
                "type": "VARCHAR(255)",
                "type_generic": 1,
                "uuid": "76a523f0-1aad-4608-87a4-daf22172e1da",
                "verbose_name": None,
            },
            {
                "changed_on": "2022-03-27T13:21:33.975750",
                "column_name": "text",
                "created_on": "2022-03-27T13:21:33.975743",
                "description": None,
                "expression": None,
                "extra": None,
                "filterable": True,
                "groupby": True,
                "id": 843,
                "is_active": True,
                "is_dttm": False,
                "python_date_format": None,
                "type": "TEXT",
                "type_generic": 1,
                "uuid": "610b91b0-e8de-4703-bbe9-5b27fb6c6a4e",
                "verbose_name": None,
            },
        ],
        "database": {
            "backend": "postgresql",
            "database_name": "superset_examples_dev",
            "id": 3,
        },
        "datasource_type": "table",
        "default_endpoint": None,
        "description": "",
        "extra": json.dumps(
            {
                "resource_type": "model",
                "unique_id": "model.superset_examples.messages_channels",
                "depends_on": "ref('messages_channels')",
            },
        ),
        "fetch_values_predicate": None,
        "filter_select_enabled": False,
        "id": 27,
        "is_sqllab_view": False,
        "main_dttm_col": "ts",
        "metrics": [
            {
                "changed_on": "2022-03-27T13:21:34.298657",
                "created_on": "2022-03-27T13:21:34.248023",
                "d3format": None,
                "description": "",
                "expression": "count(*)",
                "extra": None,
                "id": 35,
                "metric_name": "cnt",
                "metric_type": "count",
                "uuid": "c4b74ceb-a19c-494a-9b90-9c68ed5bc8cb",
                "verbose_name": "count(*)",
                "warning_text": None,
            },
        ],
        "offset": 0,
        "owners": [],
        "schema": "public",
        "sql": None,
        "table_name": "messages_channels",
        "template_params": None,
        "url": "/tablemodelview/edit/27",
    },
    "show_columns": [
        "id",
        "database.database_name",
        "database.id",
        "table_name",
        "sql",
        "filter_select_enabled",
        "fetch_values_predicate",
        "schema",
        "description",
        "main_dttm_col",
        "offset",
        "default_endpoint",
        "cache_timeout",
        "is_sqllab_view",
        "template_params",
        "owners.id",
        "owners.username",
        "owners.first_name",
        "owners.last_name",
        "columns.changed_on",
        "columns.column_name",
        "columns.created_on",
        "columns.description",
        "columns.expression",
        "columns.filterable",
        "columns.groupby",
        "columns.id",
        "columns.is_active",
        "columns.extra",
        "columns.is_dttm",
        "columns.python_date_format",
        "columns.type",
        "columns.uuid",
        "columns.verbose_name",
        "metrics",
        "datasource_type",
        "url",
        "extra",
        "columns.type_generic",
        "database.backend",
    ],
    "show_title": "Show Sqla Table",
}

related_objects_response = {
    "charts": {
        "count": 1,
        "result": [{"id": 1, "slice_name": "Example chart", "viz_type": "pie"}],
    },
    "dashboards": {
        "count": 1,
        "result": [
            {
                "id": 12,
                "json_metadata": None,
                "slug": None,
                "title": "Example dashboard",
            },
        ],
    },
}


def test_get_dashboard_depends_on(mocker: MockerFixture) -> None:
    """
    Test ``get_dashboard_depends_on``.
    """
    client = mocker.MagicMock()
<<<<<<< HEAD
    client.get_dataset.return_value = dataset_response["result"]
    session = client.auth.get_session()
=======
    client.get_dataset.return_value = dataset_response
    session = client.auth.session
>>>>>>> 9e8437c6
    session.get().json.return_value = datasets_response

    depends_on = get_dashboard_depends_on(client, dashboard_response["result"], {})
    assert depends_on == ["ref('messages_channels')"]


def test_get_dashboard_depends_on_no_extra(mocker: MockerFixture) -> None:
    """
    Test ``get_dashboard_depends_on`` without an extra payload.
    """
    client = mocker.MagicMock()
    modified_dataset_response = copy.deepcopy(dataset_response)
    modified_dataset_response["result"]["extra"] = None  # type: ignore
<<<<<<< HEAD
    client.get_dataset.return_value = modified_dataset_response["result"]
    session = client.auth.get_session()
=======
    client.get_dataset.return_value = modified_dataset_response
    session = client.auth.session
>>>>>>> 9e8437c6
    session.get().json.return_value = datasets_response

    depends_on = get_dashboard_depends_on(client, dashboard_response["result"], {})
    assert not depends_on


def test_get_dashboard_depends_on_invalid_extra(mocker: MockerFixture) -> None:
    """
    Test ``get_dashboard_depends_on`` when the extra payload is not JSON.
    """
    client = mocker.MagicMock()
    modified_dataset_response = copy.deepcopy(dataset_response)
    modified_dataset_response["result"]["extra"] = "{[("  # type: ignore
<<<<<<< HEAD
    client.get_dataset.return_value = modified_dataset_response["result"]
    session = client.auth.get_session()
=======
    client.get_dataset.return_value = modified_dataset_response
    session = client.auth.session
>>>>>>> 9e8437c6
    session.get().json.return_value = datasets_response

    depends_on = get_dashboard_depends_on(client, dashboard_response["result"], {})
    assert not depends_on


def test_get_chart_depends_on(mocker: MockerFixture) -> None:
    """
    Test ``get_chart_depends_on``.
    """
    client = mocker.MagicMock()
    client.get_dataset.return_value = dataset_response["result"]

    depends_on = get_chart_depends_on(client, chart_response["result"], {})
    assert depends_on == ["ref('messages_channels')"]


def test_get_chart_depends_on_no_extra(mocker: MockerFixture) -> None:
    """
    Test ``get_chart_depends_on`` without an extra payload.
    """
    client = mocker.MagicMock()
    modified_dataset_response = copy.deepcopy(dataset_response)
    modified_dataset_response["result"]["extra"] = None  # type: ignore
    client.get_dataset.return_value = modified_dataset_response["result"]

    depends_on = get_chart_depends_on(client, chart_response["result"], {})
    assert not depends_on


def test_sync_exposures(mocker: MockerFixture, fs: FakeFilesystem) -> None:
    """
    Test ``sync_exposures``.
    """
    root = Path("/path/to/root")
    fs.create_dir(root / "models")
    exposures = root / "models/exposures.yml"

    client = mocker.MagicMock()
    client.baseurl = URL("https://superset.example.org/")
<<<<<<< HEAD
    client.get_chart.return_value = chart_response["result"]
    client.get_dashboard.return_value = dashboard_response["result"]
    session = client.auth.get_session()
=======
    client.get_chart.return_value = chart_response
    client.get_dashboard.return_value = dashboard_response
    session = client.auth.session
>>>>>>> 9e8437c6
    session.get().json.return_value = related_objects_response
    mocker.patch(
        "preset_cli.cli.superset.sync.dbt.exposures.get_dashboard_depends_on",
        return_value=["ref('messages_channels')"],
    )
    mocker.patch(
        "preset_cli.cli.superset.sync.dbt.exposures.get_chart_depends_on",
        return_value=["ref('messages_channels')"],
    )

    datasets = [dataset_response["result"]]
    sync_exposures(client, exposures, datasets, [])

    with open(exposures, encoding="utf-8") as input_:
        contents = yaml.load(input_, Loader=yaml.SafeLoader)
    assert contents == {
        "version": 2,
        "exposures": [
            {
                "name": "Example chart [chart]",
                "type": "analysis",
                "maturity": "low",
                "url": (
                    "https://superset.example.org/superset/explore/"
                    "?form_data=%7B%22slice_id%22:+1%7D"
                ),
                "description": "",
                "depends_on": ["ref('messages_channels')"],
                "owner": {"name": "admin admin", "email": "unknown"},
            },
            {
                "name": "Example dashboard [dashboard]",
                "type": "dashboard",
                "maturity": "low",
                "url": "https://superset.example.org/superset/dashboard/12/",
                "description": "",
                "depends_on": ["ref('messages_channels')"],
                "owner": {"name": "admin admin", "email": "unknown"},
            },
        ],
    }


def test_sync_exposures_no_charts_no_dashboards(
    mocker: MockerFixture,
    fs: FakeFilesystem,
) -> None:
    """
    Test ``sync_exposures`` when no dashboards use the datasets.
    """
    root = Path("/path/to/root")
    fs.create_dir(root / "models")
    exposures = root / "models/exposures.yml"

    client = mocker.MagicMock()
    client.baseurl = URL("https://superset.example.org/")
    session = client.auth.session
    no_related_objects_response = copy.deepcopy(related_objects_response)
    no_related_objects_response["charts"]["result"] = []
    no_related_objects_response["dashboards"]["result"] = []
    session.get().json.return_value = no_related_objects_response

    datasets = [dataset_response["result"]]
    sync_exposures(client, exposures, datasets, [])

    with open(exposures, encoding="utf-8") as input_:
        contents = yaml.load(input_, Loader=yaml.SafeLoader)
    assert contents == {
        "version": 2,
        "exposures": [],
    }


def test_get_chart_depends_on_from_dataset(mocker: MockerFixture) -> None:
    """
    Test ``sync_exposures`` when datasets don't have model metadata.

    This is the case when users created the datasets manually, pointing them to dbt
    models, but still want to sync exposures back to dbt.
    """
    client = mocker.MagicMock()
    modified_dataset_response = copy.deepcopy(dataset_response)
    modified_dataset_response["result"]["extra"] = None  # type: ignore
    client.get_dataset.return_value = modified_dataset_response["result"]

    key = ModelKey("public", "messages_channels")
    depends_on = get_chart_depends_on(
        client,
        chart_response["result"],
        {key: "ref(messages_channels)"},
    )
    assert depends_on == ["ref(messages_channels)"]


def test_get_dashboard_depends_on_from_dataset(mocker: MockerFixture) -> None:
    """
    Test ``get_dashboard_depends_on`` when dataset don't have model metadata.
    """
    client = mocker.MagicMock()
    modified_dataset_response = copy.deepcopy(dataset_response)
    modified_dataset_response["result"]["extra"] = None  # type: ignore
<<<<<<< HEAD
    client.get_dataset.return_value = modified_dataset_response["result"]
    session = client.auth.get_session()
=======
    client.get_dataset.return_value = modified_dataset_response
    session = client.auth.session
>>>>>>> 9e8437c6
    session.get().json.return_value = datasets_response

    key = ModelKey("public", "messages_channels")
    depends_on = get_dashboard_depends_on(
        client,
        dashboard_response["result"],
        {key: "ref(messages_channels)"},
    )
    assert depends_on == ["ref(messages_channels)"]<|MERGE_RESOLUTION|>--- conflicted
+++ resolved
@@ -500,13 +500,8 @@
     Test ``get_dashboard_depends_on``.
     """
     client = mocker.MagicMock()
-<<<<<<< HEAD
     client.get_dataset.return_value = dataset_response["result"]
-    session = client.auth.get_session()
-=======
-    client.get_dataset.return_value = dataset_response
     session = client.auth.session
->>>>>>> 9e8437c6
     session.get().json.return_value = datasets_response
 
     depends_on = get_dashboard_depends_on(client, dashboard_response["result"], {})
@@ -516,62 +511,52 @@
 def test_get_dashboard_depends_on_no_extra(mocker: MockerFixture) -> None:
     """
     Test ``get_dashboard_depends_on`` without an extra payload.
-    """
-    client = mocker.MagicMock()
-    modified_dataset_response = copy.deepcopy(dataset_response)
-    modified_dataset_response["result"]["extra"] = None  # type: ignore
-<<<<<<< HEAD
-    client.get_dataset.return_value = modified_dataset_response["result"]
-    session = client.auth.get_session()
-=======
-    client.get_dataset.return_value = modified_dataset_response
-    session = client.auth.session
->>>>>>> 9e8437c6
-    session.get().json.return_value = datasets_response
-
-    depends_on = get_dashboard_depends_on(client, dashboard_response["result"], {})
-    assert not depends_on
-
-
-def test_get_dashboard_depends_on_invalid_extra(mocker: MockerFixture) -> None:
-    """
-    Test ``get_dashboard_depends_on`` when the extra payload is not JSON.
-    """
-    client = mocker.MagicMock()
-    modified_dataset_response = copy.deepcopy(dataset_response)
-    modified_dataset_response["result"]["extra"] = "{[("  # type: ignore
-<<<<<<< HEAD
-    client.get_dataset.return_value = modified_dataset_response["result"]
-    session = client.auth.get_session()
-=======
-    client.get_dataset.return_value = modified_dataset_response
-    session = client.auth.session
->>>>>>> 9e8437c6
-    session.get().json.return_value = datasets_response
-
-    depends_on = get_dashboard_depends_on(client, dashboard_response["result"], {})
-    assert not depends_on
-
-
-def test_get_chart_depends_on(mocker: MockerFixture) -> None:
-    """
-    Test ``get_chart_depends_on``.
-    """
-    client = mocker.MagicMock()
-    client.get_dataset.return_value = dataset_response["result"]
-
-    depends_on = get_chart_depends_on(client, chart_response["result"], {})
-    assert depends_on == ["ref('messages_channels')"]
-
-
-def test_get_chart_depends_on_no_extra(mocker: MockerFixture) -> None:
-    """
-    Test ``get_chart_depends_on`` without an extra payload.
     """
     client = mocker.MagicMock()
     modified_dataset_response = copy.deepcopy(dataset_response)
     modified_dataset_response["result"]["extra"] = None  # type: ignore
     client.get_dataset.return_value = modified_dataset_response["result"]
+    session = client.auth.session
+    session.get().json.return_value = datasets_response
+
+    depends_on = get_dashboard_depends_on(client, dashboard_response["result"], {})
+    assert not depends_on
+
+
+def test_get_dashboard_depends_on_invalid_extra(mocker: MockerFixture) -> None:
+    """
+    Test ``get_dashboard_depends_on`` when the extra payload is not JSON.
+    """
+    client = mocker.MagicMock()
+    modified_dataset_response = copy.deepcopy(dataset_response)
+    modified_dataset_response["result"]["extra"] = "{[("  # type: ignore
+    client.get_dataset.return_value = modified_dataset_response["result"]
+    session = client.auth.session
+    session.get().json.return_value = datasets_response
+
+    depends_on = get_dashboard_depends_on(client, dashboard_response["result"], {})
+    assert not depends_on
+
+
+def test_get_chart_depends_on(mocker: MockerFixture) -> None:
+    """
+    Test ``get_chart_depends_on``.
+    """
+    client = mocker.MagicMock()
+    client.get_dataset.return_value = dataset_response["result"]
+
+    depends_on = get_chart_depends_on(client, chart_response["result"], {})
+    assert depends_on == ["ref('messages_channels')"]
+
+
+def test_get_chart_depends_on_no_extra(mocker: MockerFixture) -> None:
+    """
+    Test ``get_chart_depends_on`` without an extra payload.
+    """
+    client = mocker.MagicMock()
+    modified_dataset_response = copy.deepcopy(dataset_response)
+    modified_dataset_response["result"]["extra"] = None  # type: ignore
+    client.get_dataset.return_value = modified_dataset_response["result"]
 
     depends_on = get_chart_depends_on(client, chart_response["result"], {})
     assert not depends_on
@@ -587,15 +572,9 @@
 
     client = mocker.MagicMock()
     client.baseurl = URL("https://superset.example.org/")
-<<<<<<< HEAD
     client.get_chart.return_value = chart_response["result"]
     client.get_dashboard.return_value = dashboard_response["result"]
-    session = client.auth.get_session()
-=======
-    client.get_chart.return_value = chart_response
-    client.get_dashboard.return_value = dashboard_response
     session = client.auth.session
->>>>>>> 9e8437c6
     session.get().json.return_value = related_objects_response
     mocker.patch(
         "preset_cli.cli.superset.sync.dbt.exposures.get_dashboard_depends_on",
@@ -697,13 +676,8 @@
     client = mocker.MagicMock()
     modified_dataset_response = copy.deepcopy(dataset_response)
     modified_dataset_response["result"]["extra"] = None  # type: ignore
-<<<<<<< HEAD
     client.get_dataset.return_value = modified_dataset_response["result"]
-    session = client.auth.get_session()
-=======
-    client.get_dataset.return_value = modified_dataset_response
     session = client.auth.session
->>>>>>> 9e8437c6
     session.get().json.return_value = datasets_response
 
     key = ModelKey("public", "messages_channels")
